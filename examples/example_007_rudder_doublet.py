--- conflicted
+++ resolved
@@ -86,11 +86,7 @@
     controls[control_name] = np.ones_like(time) * control_value
 
 # Rudder doublet
-<<<<<<< HEAD
-# Rudder travel: +16º/-16º
-=======
 # Rudder max travel: +16º/-16º
->>>>>>> 5fe3d5a9
 amplitude = np.deg2rad(32)
 
 controls['delta_rudder'] = doublet(t_init=2,
@@ -125,20 +121,6 @@
         ax[jj].set_ylabel(par)
         ax[jj].set_xlabel('time (s)')
 
-<<<<<<< HEAD
-#fig = plt.figure()
-#ax = Axes3D(fig)
-#ax.plot(my_simulation.par_dict['x_earth'],
-#        my_simulation.par_dict['y_earth'],
-#        my_simulation.par_dict['height'])
-
-#ax.plot(my_simulation.par_dict['x_earth'],
-#        my_simulation.par_dict['y_earth'],
-#        my_simulation.par_dict['height'] * 0)
-#ax.set_xlabel('x_earth')
-#ax.set_ylabel('y_earth')
-#ax.set_zlabel('z_earth')
-=======
 # fig = plt.figure()
 # ax = Axes3D(fig)
 # ax.plot(my_simulation.par_dict['x_earth'],
@@ -151,6 +133,5 @@
 # ax.set_xlabel('x_earth')
 # ax.set_ylabel('y_earth')
 # ax.set_zlabel('z_earth')
->>>>>>> 5fe3d5a9
 
 plt.show()
--- conflicted
+++ resolved
@@ -85,17 +85,6 @@
 for control_name, control_value in initial_controls.items():
     controls[control_name] = np.ones_like(time) * control_value
 
-<<<<<<< HEAD
-# Elevator doublet 
-# Elevator travel: +28º/-26º
-amplitude = np.deg2rad(50)
-controls['delta_elevator'] = initial_controls['delta_elevator'] + \
-                             doublet(t_init=2,
-                                     T=2,
-                                     A=amplitude,
-                                     time=time,
-                                     offset=0.0)
-=======
 # Elevator doublet
 # Elevator max travel: +28º/-26º
 amplitude = np.deg2rad(20)
@@ -104,7 +93,6 @@
                                      A=amplitude,
                                      time=time,
                                      offset=initial_controls['delta_elevator'])
->>>>>>> 5fe3d5a9
 
 my_simulation.set_controls(time, controls)
 
